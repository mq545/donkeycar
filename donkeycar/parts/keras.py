'''

pilots.py

Methods to create, use, save and load pilots. Pilots 
contain the highlevel logic used to determine the angle
and throttle of a vehicle. Pilots can include one or more 
models to help direct the vehicles motion. 

'''




import os
import numpy as np

from tensorflow import ConfigProto, Session
from tensorflow.python import keras
from tensorflow.python.keras.layers import Input, Dense
from tensorflow.python.keras.models import Model, Sequential
from tensorflow.python.keras.layers import Convolution2D, MaxPooling2D, Reshape, BatchNormalization
from tensorflow.python.keras.layers import Activation, Dropout, Flatten, Cropping2D, Lambda
from tensorflow.python.keras.layers.merge import concatenate
from tensorflow.python.keras.layers import LSTM
from tensorflow.python.keras.layers.wrappers import TimeDistributed as TD
from tensorflow.python.keras.layers import Conv3D, MaxPooling3D, Cropping3D, Conv2DTranspose

import donkeycar as dk

# Override keras session to work around a bug in TF 1.13.1
# Remove after we upgrade to TF 1.14 / TF 2.x.
config = ConfigProto()
config.gpu_options.allow_growth = True
session = Session(config=config)
keras.backend.set_session(session)

class KerasPilot(object):
    '''
    Base class for Keras models that will provide steering and throttle to guide a car.
    '''
    def __init__(self):
        self.model = None
        self.optimizer = "adam"
 
    def load(self, model_path):
        self.model = keras.models.load_model(model_path)

    def load_weights(self, model_path, by_name=True):
        self.model.load_weights(model_path, by_name=by_name)

    def shutdown(self):
        pass

    def compile(self):
        pass

    def set_optimizer(self, optimizer_type, rate, decay):
        if optimizer_type == "adam":
            self.model.optimizer = keras.optimizers.Adam(lr=rate, decay=decay)
        elif optimizer_type == "sgd":
            self.model.optimizer = keras.optimizers.SGD(lr=rate, decay=decay)
        elif optimizer_type == "rmsprop":
            self.model.optimizer = keras.optimizers.RMSprop(lr=rate, decay=decay)
        else:
            raise Exception("unknown optimizer type: %s" % optimizer_type)
    
    def train(self, train_gen, val_gen, 
              saved_model_path, epochs=100, steps=100, train_split=0.8,
              verbose=1, min_delta=.0005, patience=5, use_early_stop=True):
        
        """
        train_gen: generator that yields an array of images an array of 
        
        """

        #checkpoint to save model after each epoch
        save_best = keras.callbacks.ModelCheckpoint(saved_model_path, 
                                                    monitor='val_loss', 
                                                    verbose=verbose, 
                                                    save_best_only=True, 
                                                    mode='min')
        
        #stop training if the validation error stops improving.
        early_stop = keras.callbacks.EarlyStopping(monitor='val_loss', 
                                                   min_delta=min_delta, 
                                                   patience=patience, 
                                                   verbose=verbose, 
                                                   mode='auto')
        
        callbacks_list = [save_best]

        if use_early_stop:
            callbacks_list.append(early_stop)
        
        hist = self.model.fit_generator(
                        train_gen, 
                        steps_per_epoch=steps, 
                        epochs=epochs, 
                        verbose=1, 
                        validation_data=val_gen,
                        callbacks=callbacks_list, 
                        validation_steps=steps*(1.0 - train_split))
        return hist


class KerasCategorical(KerasPilot):
    '''
    The KerasCategorical pilot breaks the steering and throttle decisions into discreet
    angles and then uses categorical cross entropy to train the network to activate a single
    neuron for each steering and throttle choice. This can be interesting because we
    get the confidence value as a distribution over all choices.
    This uses the dk.utils.linear_bin and dk.utils.linear_unbin to transform continuous
    real numbers into a range of discreet values for training and runtime.
    The input and output are therefore bounded and must be chosen wisely to match the data.
    The default ranges work for the default setup. But cars which go faster may want to
    enable a higher throttle range. And cars with larger steering throw may want more bins.
    '''
    def __init__(self, input_shape=(120, 160, 3), throttle_range=0.5, roi_crop=(0, 0), *args, **kwargs):
        super(KerasCategorical, self).__init__(*args, **kwargs)
        self.model = default_categorical(input_shape, roi_crop)
        self.compile()
        self.throttle_range = throttle_range

    def compile(self):
        self.model.compile(optimizer=self.optimizer, metrics=['acc'],
                  loss={'angle_out': 'categorical_crossentropy', 
                        'throttle_out': 'categorical_crossentropy'},
                  loss_weights={'angle_out': 0.5, 'throttle_out': 1.0})
        
    def run(self, img_arr):
        if img_arr is None:
            print('no image')
            return 0.0, 0.0

        img_arr = img_arr.reshape((1,) + img_arr.shape)
        angle_binned, throttle = self.model.predict(img_arr)
        N = len(throttle[0])
        throttle = dk.utils.linear_unbin(throttle, N=N, offset=0.0, R=self.throttle_range)
        angle_unbinned = dk.utils.linear_unbin(angle_binned)
        return angle_unbinned, throttle
    
    
    
class KerasLinear(KerasPilot):
    '''
    The KerasLinear pilot uses one neuron to output a continous value via the 
    Keras Dense layer with linear activation. One each for steering and throttle.
    The output is not bounded.
    '''
    def __init__(self, num_outputs=2, input_shape=(120, 160, 3), roi_crop=(0, 0), *args, **kwargs):
        super(KerasLinear, self).__init__(*args, **kwargs)
        self.model = default_n_linear(num_outputs, input_shape, roi_crop)
        self.compile()

    def compile(self):
        self.model.compile(optimizer=self.optimizer,
                loss='mse')

    def run(self, img_arr):
        img_arr = img_arr.reshape((1,) + img_arr.shape)
        outputs = self.model.predict(img_arr)
        steering = outputs[0]
        throttle = outputs[1]
        return steering[0][0], throttle[0][0]



class KerasIMU(KerasPilot):
    '''
    A Keras part that take an image and IMU vector as input,
    outputs steering and throttle

    Note: When training, you will need to vectorize the input from the IMU.
    Depending on the names you use for imu records, something like this will work:

    X_keys = ['cam/image_array','imu_array']
    y_keys = ['user/angle', 'user/throttle']
    
    def rt(rec):
        rec['imu_array'] = np.array([ rec['imu/acl_x'], rec['imu/acl_y'], rec['imu/acl_z'],
            rec['imu/gyr_x'], rec['imu/gyr_y'], rec['imu/gyr_z'] ])
        return rec

    kl = KerasIMU()

    tubgroup = TubGroup(tub_names)
    train_gen, val_gen = tubgroup.get_train_val_gen(X_keys, y_keys, record_transform=rt,
                                                    batch_size=cfg.BATCH_SIZE,
                                                    train_frac=cfg.TRAIN_TEST_SPLIT)

    '''
    def __init__(self, model=None, num_outputs=2, num_imu_inputs=6, input_shape=(120, 160, 3), *args, **kwargs):
        super(KerasIMU, self).__init__(*args, **kwargs)
        self.num_imu_inputs = num_imu_inputs
        self.model = default_imu(num_outputs = num_outputs, num_imu_inputs = num_imu_inputs, input_shape=input_shape)
        self.compile()

    def compile(self):
        self.model.compile(optimizer=self.optimizer,
                  loss='mse')
        
    def run(self, img_arr, accel_x, accel_y, accel_z, gyr_x, gyr_y, gyr_z):
        #TODO: would be nice to take a vector input array.
        img_arr = img_arr.reshape((1,) + img_arr.shape)
        imu_arr = np.array([accel_x, accel_y, accel_z, gyr_x, gyr_y, gyr_z]).reshape(1,self.num_imu_inputs)
        outputs = self.model.predict([img_arr, imu_arr])
        steering = outputs[0]
        throttle = outputs[1]
        return steering[0][0], throttle[0][0]


class KerasBehavioral(KerasPilot):
    '''
    A Keras part that take an image and Behavior vector as input,
    outputs steering and throttle
    '''
    def __init__(self, model=None, num_outputs=2, num_behavior_inputs=2, input_shape=(120, 160, 3), *args, **kwargs):
        super(KerasBehavioral, self).__init__(*args, **kwargs)
        self.model = default_bhv(num_outputs = num_outputs, num_bvh_inputs = num_behavior_inputs, input_shape=input_shape)
        self.compile()

    def compile(self):
        self.model.compile(optimizer=self.optimizer,
                  loss='mse')
        
    def run(self, img_arr, state_array):        
        img_arr = img_arr.reshape((1,) + img_arr.shape)
        bhv_arr = np.array(state_array).reshape(1,len(state_array))
        angle_binned, throttle = self.model.predict([img_arr, bhv_arr])
        #in order to support older models with linear throttle,
        #we will test for shape of throttle to see if it's the newer
        #binned version.
        N = len(throttle[0])
        
        if N > 0:
            throttle = dk.utils.linear_unbin(throttle, N=N, offset=0.0, R=0.5)
        else:
            throttle = throttle[0][0]
        angle_unbinned = dk.utils.linear_unbin(angle_binned)
        return angle_unbinned, throttle


class KerasLocalizer(KerasPilot):
    '''
    A Keras part that take an image as input,
    outputs steering and throttle, and localisation category
    '''
    def __init__(self, model=None, num_outputs=2, num_behavior_inputs=2, num_locations=8, input_shape=(120, 160, 3), *args, **kwargs):
        super(KerasLocalizer, self).__init__(*args, **kwargs)
        self.model = default_loc(num_outputs = num_outputs, num_locations=num_locations, input_shape=input_shape)
        self.compile()

    def compile(self):
        self.model.compile(optimizer=self.optimizer, metrics=['acc'],
                  loss='mse')
        
    def run(self, img_arr):        
        img_arr = img_arr.reshape((1,) + img_arr.shape)
        angle_binned, throttle, track_loc = self.model.predict([img_arr])
        #in order to support older models with linear throttle,
        #we will test for shape of throttle to see if it's the newer
        #binned version.
        N = len(throttle[0])
        #print("track_loc", np.argmax(track_loc[0]), track_loc, track_loc.shape)
        #print("lane", np.argmax(lane[0]), lane, lane.shape)
        loc = np.argmax(track_loc[0])
        
        if N > 0:
            throttle = dk.utils.linear_unbin(throttle, N=N, offset=0.0, R=0.5)
        else:
            throttle = throttle[0][0]
        angle_unbinned = dk.utils.linear_unbin(angle_binned)
        print("angle_unbinned", angle_unbinned, "throttle", throttle)
        
        return angle_unbinned, throttle, loc

def adjust_input_shape(input_shape, roi_crop):
    height = input_shape[0]
    new_height = height - roi_crop[0] - roi_crop[1]
    return (new_height, input_shape[1], input_shape[2])


def default_categorical(input_shape=(120, 160, 3), roi_crop=(0, 0)):

    opt = keras.optimizers.Adam()
    drop = 0.2
<<<<<<< HEAD

    #we now expect that cropping done elsewhere. we will adjust our expeected image size here:
    input_shape = adjust_input_shape(input_shape, roi_crop)
=======
>>>>>>> e0f130b9

    img_in = Input(shape=input_shape, name='img_in')                      # First layer, input layer, Shape comes from camera.py resolution, RGB
    x = img_in
    x = Convolution2D(24, (5,5), strides=(2,2), activation='relu', name="conv2d_1")(x)       # 24 features, 5 pixel x 5 pixel kernel (convolution, feauture) window, 2wx2h stride, relu activation
    x = Dropout(drop)(x)                                                      # Randomly drop out (turn off) 10% of the neurons (Prevent overfitting)
    x = Convolution2D(32, (5,5), strides=(2,2), activation='relu', name="conv2d_2")(x)       # 32 features, 5px5p kernel window, 2wx2h stride, relu activatiion
    x = Dropout(drop)(x)                                                      # Randomly drop out (turn off) 10% of the neurons (Prevent overfitting)
    if input_shape[0] > 32 :
        x = Convolution2D(64, (5,5), strides=(2,2), activation='relu', name="conv2d_3")(x)       # 64 features, 5px5p kernal window, 2wx2h stride, relu
    else:
        x = Convolution2D(64, (3,3), strides=(1,1), activation='relu', name="conv2d_3")(x)       # 64 features, 5px5p kernal window, 2wx2h stride, relu
    if input_shape[0] > 64 :
        x = Convolution2D(64, (3,3), strides=(2,2), activation='relu', name="conv2d_4")(x)       # 64 features, 3px3p kernal window, 2wx2h stride, relu
    elif input_shape[0] > 32 :
        x = Convolution2D(64, (3,3), strides=(1,1), activation='relu', name="conv2d_4")(x)       # 64 features, 3px3p kernal window, 2wx2h stride, relu
    x = Dropout(drop)(x)                                                      # Randomly drop out (turn off) 10% of the neurons (Prevent overfitting)
    x = Convolution2D(64, (3,3), strides=(1,1), activation='relu', name="conv2d_5")(x)       # 64 features, 3px3p kernal window, 1wx1h stride, relu
    x = Dropout(drop)(x)                                                      # Randomly drop out (turn off) 10% of the neurons (Prevent overfitting)
    # Possibly add MaxPooling (will make it less sensitive to position in image).  Camera angle fixed, so may not to be needed

    x = Flatten(name='flattened')(x)                                        # Flatten to 1D (Fully connected)
    x = Dense(100, activation='relu', name="fc_1")(x)                                    # Classify the data into 100 features, make all negatives 0
    x = Dropout(drop)(x)                                                      # Randomly drop out (turn off) 10% of the neurons (Prevent overfitting)
    x = Dense(50, activation='relu', name="fc_2")(x)                                     # Classify the data into 50 features, make all negatives 0
    x = Dropout(drop)(x)                                                      # Randomly drop out 10% of the neurons (Prevent overfitting)
    #categorical output of the angle
    angle_out = Dense(15, activation='softmax', name='angle_out')(x)        # Connect every input with every output and output 15 hidden units. Use Softmax to give percentage. 15 categories and find best one based off percentage 0.0-1.0
    
    #continous output of throttle
    throttle_out = Dense(20, activation='softmax', name='throttle_out')(x)      # Reduce to 1 number, Positive number only
    
    model = Model(inputs=[img_in], outputs=[angle_out, throttle_out])
    return model



def default_n_linear(num_outputs, input_shape=(120, 160, 3), roi_crop=(0, 0)):

    drop = 0.1

    #we now expect that cropping done elsewhere. we will adjust our expeected image size here:
    input_shape = adjust_input_shape(input_shape, roi_crop)
    
    img_in = Input(shape=input_shape, name='img_in')
    x = img_in
    x = Convolution2D(24, (5,5), strides=(2,2), activation='relu', name="conv2d_1")(x)
    x = Dropout(drop)(x)
    x = Convolution2D(32, (5,5), strides=(2,2), activation='relu', name="conv2d_2")(x)
    x = Dropout(drop)(x)
    x = Convolution2D(64, (5,5), strides=(2,2), activation='relu', name="conv2d_3")(x)
    x = Dropout(drop)(x)
    x = Convolution2D(64, (3,3), strides=(1,1), activation='relu', name="conv2d_4")(x)
    x = Dropout(drop)(x)
    x = Convolution2D(64, (3,3), strides=(1,1), activation='relu', name="conv2d_5")(x)
    x = Dropout(drop)(x)
    
    x = Flatten(name='flattened')(x)
    x = Dense(100, activation='relu')(x)
    x = Dropout(drop)(x)
    x = Dense(50, activation='relu')(x)
    x = Dropout(drop)(x)

    outputs = []
    
    for i in range(num_outputs):
        outputs.append(Dense(1, activation='linear', name='n_outputs' + str(i))(x))
        
    model = Model(inputs=[img_in], outputs=outputs)
    
    return model



def default_imu(num_outputs, num_imu_inputs, input_shape):

    #we now expect that cropping done elsewhere. we will adjust our expeected image size here:
    #input_shape = adjust_input_shape(input_shape, roi_crop)

    img_in = Input(shape=input_shape, name='img_in')
    imu_in = Input(shape=(num_imu_inputs,), name="imu_in")
    
    x = img_in
    x = Convolution2D(24, (5,5), strides=(2,2), activation='relu')(x)
    x = Convolution2D(32, (5,5), strides=(2,2), activation='relu')(x)
    x = Convolution2D(64, (3,3), strides=(2,2), activation='relu')(x)
    x = Convolution2D(64, (3,3), strides=(1,1), activation='relu')(x)
    x = Convolution2D(64, (3,3), strides=(1,1), activation='relu')(x)
    x = Flatten(name='flattened')(x)
    x = Dense(100, activation='relu')(x)
    x = Dropout(.1)(x)
    
    y = imu_in
    y = Dense(14, activation='relu')(y)
    y = Dense(14, activation='relu')(y)
    y = Dense(14, activation='relu')(y)
    
    z = concatenate([x, y])
    z = Dense(50, activation='relu')(z)
    z = Dropout(.1)(z)
    z = Dense(50, activation='relu')(z)
    z = Dropout(.1)(z)

    outputs = [] 
    
    for i in range(num_outputs):
        outputs.append(Dense(1, activation='linear', name='out_' + str(i))(z))
        
    model = Model(inputs=[img_in, imu_in], outputs=outputs)
    
    return model


def default_bhv(num_outputs, num_bvh_inputs, input_shape):
    '''
    Notes: this model depends on concatenate which failed on keras < 2.0.8
    '''

    img_in = Input(shape=input_shape, name='img_in')
    bvh_in = Input(shape=(num_bvh_inputs,), name="behavior_in")
    
    x = img_in
    #x = Cropping2D(cropping=((60,0), (0,0)))(x) #trim 60 pixels off top
    x = Convolution2D(24, (5,5), strides=(2,2), activation='relu')(x)
    x = Convolution2D(32, (5,5), strides=(2,2), activation='relu')(x)
    x = Convolution2D(64, (5,5), strides=(2,2), activation='relu')(x)
    x = Convolution2D(64, (3,3), strides=(1,1), activation='relu')(x)
    x = Convolution2D(64, (3,3), strides=(1,1), activation='relu')(x)
    x = Flatten(name='flattened')(x)
    x = Dense(100, activation='relu')(x)
    x = Dropout(.1)(x)
    
    y = bvh_in
    y = Dense(num_bvh_inputs * 2, activation='relu')(y)
    y = Dense(num_bvh_inputs * 2, activation='relu')(y)
    y = Dense(num_bvh_inputs * 2, activation='relu')(y)
    
    z = concatenate([x, y])
    z = Dense(100, activation='relu')(z)
    z = Dropout(.1)(z)
    z = Dense(50, activation='relu')(z)
    z = Dropout(.1)(z)
    
    #categorical output of the angle
    angle_out = Dense(15, activation='softmax', name='angle_out')(z)        # Connect every input with every output and output 15 hidden units. Use Softmax to give percentage. 15 categories and find best one based off percentage 0.0-1.0
    
    #continous output of throttle
    throttle_out = Dense(20, activation='softmax', name='throttle_out')(z)      # Reduce to 1 number, Positive number only
        
    model = Model(inputs=[img_in, bvh_in], outputs=[angle_out, throttle_out])
    
    return model


def default_loc(num_outputs, num_locations, input_shape):
    '''
    Notes: this model depends on concatenate which failed on keras < 2.0.8
    '''

    drop = 0.5

    img_in = Input(shape=input_shape, name='img_in')
    
    x = img_in
    x = Convolution2D(24, (5,5), strides=(2,2), activation='relu', name="conv2d_1")(x)
    x = Dropout(drop)(x)
    x = Convolution2D(32, (5,5), strides=(2,2), activation='relu', name="conv2d_2")(x)
    x = Dropout(drop)(x)
    x = Convolution2D(64, (5,5), strides=(2,2), activation='relu', name="conv2d_3")(x)
    x = Dropout(drop)(x)
    x = Convolution2D(64, (3,3), strides=(2,2), activation='relu', name="conv2d_4")(x)
    x = Dropout(drop)(x)
    x = Convolution2D(64, (3,3), strides=(1,1), activation='relu', name="conv2d_5")(x)
    x = Dropout(drop)(x)
    x = Flatten(name='flattened')(x)
    x = Dense(100, activation='relu')(x)
    x = Dropout(drop)(x)
    
    z = Dense(50, activation='relu')(x)
    z = Dropout(.1)(z)
    
    
    #categorical output of the angle
    angle_out = Dense(15, activation='softmax', name='angle')(z)
    
    #categorical output of throttle
    throttle_out = Dense(20, activation='softmax', name='throttle')(z)

    #categorical output of location
    loc_out = Dense(num_locations, activation='softmax', name='loc')(z)

    #categorical output of lane
    lane_out = Dense(2, activation='softmax', name='lane')(z)

    #model = Model(inputs=[img_in], outputs=[angle_out, throttle_out, loc_out, lane_out])
    model = Model(inputs=[img_in], outputs=[angle_out, throttle_out, loc_out])
    
    return model


class KerasRNN_LSTM(KerasPilot):
    def __init__(self, image_w =160, image_h=120, image_d=3, seq_length=3, num_outputs=2, *args, **kwargs):
        super(KerasRNN_LSTM, self).__init__(*args, **kwargs)
        image_shape = (image_h, image_w, image_d)
        self.model = rnn_lstm(seq_length=seq_length,
            num_outputs=num_outputs,
            image_shape=image_shape)
        self.seq_length = seq_length
        self.image_d = image_d
        self.image_w = image_w
        self.image_h = image_h
        self.img_seq = []
        self.compile()
        self.optimizer = "rmsprop"

    def compile(self):
        self.model.compile(optimizer=self.optimizer,
                  loss='mse')

    def run(self, img_arr):
        if img_arr.shape[2] == 3 and self.image_d == 1:
            img_arr = dk.utils.rgb2gray(img_arr)

        while len(self.img_seq) < self.seq_length:
            self.img_seq.append(img_arr)

        self.img_seq = self.img_seq[1:]
        self.img_seq.append(img_arr)
        
        img_arr = np.array(self.img_seq).reshape(1, self.seq_length, self.image_h, self.image_w, self.image_d )
        outputs = self.model.predict([img_arr])
        steering = outputs[0][0]
        throttle = outputs[0][1]
        return steering, throttle
  

def rnn_lstm(seq_length=3, num_outputs=2, image_shape=(120,160,3)):

    #we now expect that cropping done elsewhere. we will adjust our expeected image size here:
    #input_shape = adjust_input_shape(input_shape, roi_crop)

    img_seq_shape = (seq_length,) + image_shape   
    img_in = Input(batch_shape = img_seq_shape, name='img_in')
    drop_out = 0.3

    x = Sequential()
    x.add(TD(Convolution2D(24, (5,5), strides=(2,2), activation='relu'), input_shape=img_seq_shape))
    x.add(TD(Dropout(drop_out)))
    x.add(TD(Convolution2D(32, (5,5), strides=(2,2), activation='relu')))
    x.add(TD(Dropout(drop_out)))
    x.add(TD(Convolution2D(32, (3,3), strides=(2,2), activation='relu')))
    x.add(TD(Dropout(drop_out)))
    x.add(TD(Convolution2D(32, (3,3), strides=(1,1), activation='relu')))
    x.add(TD(Dropout(drop_out)))
    x.add(TD(MaxPooling2D(pool_size=(2, 2))))
    x.add(TD(Flatten(name='flattened')))
    x.add(TD(Dense(100, activation='relu')))
    x.add(TD(Dropout(drop_out)))
      
    x.add(LSTM(128, return_sequences=True, name="LSTM_seq"))
    x.add(Dropout(.1))
    x.add(LSTM(128, return_sequences=False, name="LSTM_fin"))
    x.add(Dropout(.1))
    x.add(Dense(128, activation='relu'))
    x.add(Dropout(.1))
    x.add(Dense(64, activation='relu'))
    x.add(Dense(10, activation='relu'))
    x.add(Dense(num_outputs, activation='linear', name='model_outputs'))
    
    return x


class Keras3D_CNN(KerasPilot):
    def __init__(self, image_w =160, image_h=120, image_d=3, seq_length=20, num_outputs=2, *args, **kwargs):
        super(Keras3D_CNN, self).__init__(*args, **kwargs)
        self.model = build_3d_cnn(w=image_w, h=image_h, d=image_d, s=seq_length, num_outputs=num_outputs)
        self.seq_length = seq_length
        self.image_d = image_d
        self.image_w = image_w
        self.image_h = image_h
        self.img_seq = []
        self.compile()

    def compile(self):
        self.model.compile(loss='mean_squared_error', optimizer=self.optimizer, metrics=['accuracy'])

    def run(self, img_arr):

        if img_arr.shape[2] == 3 and self.image_d == 1:
            img_arr = dk.utils.rgb2gray(img_arr)

        while len(self.img_seq) < self.seq_length:
            self.img_seq.append(img_arr)

        self.img_seq = self.img_seq[1:]
        self.img_seq.append(img_arr)
        
        img_arr = np.array(self.img_seq).reshape(1, self.seq_length, self.image_h, self.image_w, self.image_d )
        outputs = self.model.predict([img_arr])
        steering = outputs[0][0]
        throttle = outputs[0][1]
        return steering, throttle


def build_3d_cnn(w, h, d, s, num_outputs):
    #Credit: https://github.com/jessecha/DNRacing/blob/master/3D_CNN_Model/model.py
    '''
        w : width
        h : height
        d : depth
        s : n_stacked
    '''
    input_shape=(s, h, w, d)

    model = Sequential()
    #First layer
    #model.add(Cropping3D(cropping=((0,0), (50,10), (0,0)), input_shape=input_shape) ) #trim pixels off top
    
    # Second layer
    model.add(Conv3D(
        filters=16, kernel_size=(3,3,3), strides=(1,3,3),
        data_format='channels_last', padding='same', input_shape=input_shape)
    )
    model.add(Activation('relu'))
    model.add(MaxPooling3D(
        pool_size=(1,2,2), strides=(1,2,2), padding='valid', data_format=None)
    )
    # Third layer
    model.add(Conv3D(
        filters=32, kernel_size=(3,3,3), strides=(1,1,1),
        data_format='channels_last', padding='same')
    )
    model.add(Activation('relu'))
    model.add(MaxPooling3D(
        pool_size=(1, 2, 2), strides=(1,2,2), padding='valid', data_format=None)
    )
    # Fourth layer
    model.add(Conv3D(
        filters=64, kernel_size=(3,3,3), strides=(1,1,1),
        data_format='channels_last', padding='same')
    )
    model.add(Activation('relu'))
    model.add(MaxPooling3D(
        pool_size=(1,2,2), strides=(1,2,2), padding='valid', data_format=None)
    )
    # Fifth layer
    model.add(Conv3D(
        filters=128, kernel_size=(3,3,3), strides=(1,1,1),
        data_format='channels_last', padding='same')
    )
    model.add(Activation('relu'))
    model.add(MaxPooling3D(
        pool_size=(1,2,2), strides=(1,2,2), padding='valid', data_format=None)
    )
    # Fully connected layer
    model.add(Flatten())

    model.add(Dense(256))
    model.add(BatchNormalization())
    model.add(Activation('relu'))
    model.add(Dropout(0.5))

    model.add(Dense(256))
    model.add(BatchNormalization())
    model.add(Activation('relu'))
    model.add(Dropout(0.5))

    model.add(Dense(num_outputs))
    #model.add(Activation('tanh'))

    return model

class KerasLatent(KerasPilot):
    def __init__(self, num_outputs=2, input_shape=(120, 160, 3), *args, **kwargs):
        super().__init__(*args, **kwargs)
        self.model = default_latent(num_outputs, input_shape)
        self.compile()

    def compile(self):
        self.model.compile(optimizer=self.optimizer, loss={
            "img_out" : "mse", "n_outputs0" : "mse", "n_outputs1" : "mse"
        }, loss_weights={
            "img_out" : 100.0, "n_outputs0" : 2.0, "n_outputs1" : 1.0
        })

    def run(self, img_arr):
        img_arr = img_arr.reshape((1,) + img_arr.shape)
        outputs = self.model.predict(img_arr)
        steering = outputs[1]
        throttle = outputs[2]
        return steering[0][0], throttle[0][0]


def default_latent(num_outputs, input_shape):
    
    drop = 0.2
    
    img_in = Input(shape=input_shape, name='img_in')
    x = img_in
    x = Lambda(lambda x: x/255.)(x) # normalize
    x = Convolution2D(24, (5,5), strides=(2,2), activation='relu', name="conv2d_1")(x)
    x = Dropout(drop)(x)
    x = Convolution2D(32, (5,5), strides=(2,2), activation='relu', name="conv2d_2")(x)
    x = Dropout(drop)(x)
    x = Convolution2D(32, (5,5), strides=(2,2), activation='relu', name="conv2d_3")(x)
    x = Dropout(drop)(x)
    x = Convolution2D(32, (3,3), strides=(1,1), activation='relu', name="conv2d_4")(x)
    x = Dropout(drop)(x)
    x = Convolution2D(32, (3,3), strides=(1,1), activation='relu', name="conv2d_5")(x)
    x = Dropout(drop)(x)
    x = Convolution2D(64, (3,3), strides=(2,2), activation='relu', name="conv2d_6")(x)
    x = Dropout(drop)(x)
    x = Convolution2D(64, (3,3), strides=(2,2), activation='relu', name="conv2d_7")(x)
    x = Dropout(drop)(x)
    x = Convolution2D(10, (1,1), strides=(2,2), activation='relu', name="latent")(x)
    
    y = Conv2DTranspose(filters=64, kernel_size=(3,3), strides=2, name="deconv2d_1")(x)
    y = Conv2DTranspose(filters=64, kernel_size=(3,3), strides=2, name="deconv2d_2")(y)
    y = Conv2DTranspose(filters=32, kernel_size=(3,3), strides=2, name="deconv2d_3")(y)
    y = Conv2DTranspose(filters=32, kernel_size=(3,3), strides=2, name="deconv2d_4")(y)
    y = Conv2DTranspose(filters=32, kernel_size=(3,3), strides=2, name="deconv2d_5")(y)
    y = Conv2DTranspose(filters=1, kernel_size=(3,3), strides=2, name="img_out")(y)
    
    x = Flatten(name='flattened')(x)
    x = Dense(256, activation='relu')(x)
    x = Dropout(drop)(x)
    x = Dense(100, activation='relu')(x)
    x = Dropout(drop)(x)
    x = Dense(50, activation='relu')(x)
    x = Dropout(drop)(x)

    outputs = [y]
    
    for i in range(num_outputs):
        outputs.append(Dense(1, activation='linear', name='n_outputs' + str(i))(x))
        
    model = Model(inputs=[img_in], outputs=outputs)
    
    return model<|MERGE_RESOLUTION|>--- conflicted
+++ resolved
@@ -285,12 +285,9 @@
 
     opt = keras.optimizers.Adam()
     drop = 0.2
-<<<<<<< HEAD
 
     #we now expect that cropping done elsewhere. we will adjust our expeected image size here:
     input_shape = adjust_input_shape(input_shape, roi_crop)
-=======
->>>>>>> e0f130b9
 
     img_in = Input(shape=input_shape, name='img_in')                      # First layer, input layer, Shape comes from camera.py resolution, RGB
     x = img_in
