
import argparse
from time import sleep
import os 
from PIL import Image
import io

from whip import Whip
from utils import image as image_utils

from picamera import PiCamera
camera = PiCamera()


BASE_URL = 'http://localhost:8000/'
IMG_DIR =  os.path.expanduser("~") + '/donkey_imgs/'


def setup():
    if not os.path.exists(IMG_DIR):
        os.makedirs(IMG_DIR)

def drive():
    whip = Whip(BASE_URL)


def record():
    ''' record pictures on an interval '''

    file_num = 0

    while True:

        sleep(3)
        print('capturing picture' + str(file_num))
        file_name = 'donkey_' + str(file_num) + '.jpg'
        file_num += 1

        # Create the in-memory stream
        stream = io.BytesIO()
<<<<<<< HEAD
        camera =  picamera.PiCamera()
        camera.resolution = (640, 480)
        camera.capture(stream, format='jpeg', resize=(320, 240))
=======
        with PiCamera() as camera:
            camera.resolution = (640, 480)
            camera.capture(stream, format='jpeg', resize=(320, 240))
>>>>>>> d2fe3ac7
        # "Rewind" the stream to the beginning so we can read its content
        stream.seek(0)
        img = Image.open(stream)
        img = image_utils.square(img)
        img = image_utils.scale(img, 128)

        img.save(file_name, 'jpeg')





parser = argparse.ArgumentParser()
subparsers = parser.add_subparsers(help='sub-command help', dest="subparser_name")

parser_drive = subparsers.add_parser('drive', help='drive help')
parser_record = subparsers.add_parser('record', help='record help')
parser_setup = subparsers.add_parser('setup', help='record help')

args = parser.parse_args()


if __name__ == '__main__':
    if 'subparser_name' in args:
        if args.subparser_name == 'drive':
            print('starting donkey in drive mode') 
            drive()
        elif args.subparser_name == 'record':
            print('starting donkey in drive mode') 
            record()
        elif args.subparser_name == 'setup':
            print('starting donkey in drive mode') 
            setup()<|MERGE_RESOLUTION|>--- conflicted
+++ resolved
@@ -38,15 +38,11 @@
 
         # Create the in-memory stream
         stream = io.BytesIO()
-<<<<<<< HEAD
+
         camera =  picamera.PiCamera()
         camera.resolution = (640, 480)
         camera.capture(stream, format='jpeg', resize=(320, 240))
-=======
-        with PiCamera() as camera:
-            camera.resolution = (640, 480)
-            camera.capture(stream, format='jpeg', resize=(320, 240))
->>>>>>> d2fe3ac7
+
         # "Rewind" the stream to the beginning so we can read its content
         stream.seek(0)
         img = Image.open(stream)
